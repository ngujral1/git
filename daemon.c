#include <signal.h>
#include <sys/wait.h>
#include <sys/socket.h>
#include <sys/time.h>
#include <sys/poll.h>
#include <netdb.h>
#include <netinet/in.h>
#include <arpa/inet.h>
#include <syslog.h>
#include "pkt-line.h"
#include "cache.h"

static int log_syslog;
static int verbose;

static const char daemon_usage[] =
"git-daemon [--verbose] [--syslog] [--inetd | --port=n] [--export-all]\n"
"           [--timeout=n] [--init-timeout=n] [directory...]";

/* List of acceptable pathname prefixes */
static char **ok_paths = NULL;

/* If this is set, git-daemon-export-ok is not required */
static int export_all_trees = 0;

/* Timeout, and initial timeout */
static unsigned int timeout = 0;
static unsigned int init_timeout = 0;

static void logreport(int priority, const char *err, va_list params)
{
	/* We should do a single write so that it is atomic and output
	 * of several processes do not get intermingled. */
	char buf[1024];
	int buflen;
	int maxlen, msglen;

	/* sizeof(buf) should be big enough for "[pid] \n" */
	buflen = snprintf(buf, sizeof(buf), "[%ld] ", (long) getpid());

	maxlen = sizeof(buf) - buflen - 1; /* -1 for our own LF */
	msglen = vsnprintf(buf + buflen, maxlen, err, params);

	if (log_syslog) {
		syslog(priority, "%s", buf);
		return;
	}

	/* maxlen counted our own LF but also counts space given to
	 * vsnprintf for the terminating NUL.  We want to make sure that
	 * we have space for our own LF and NUL after the "meat" of the
	 * message, so truncate it at maxlen - 1.
	 */
	if (msglen > maxlen - 1)
		msglen = maxlen - 1;
	else if (msglen < 0)
		msglen = 0; /* Protect against weird return values. */
	buflen += msglen;

	buf[buflen++] = '\n';
	buf[buflen] = '\0';

	write(2, buf, buflen);
}

static void logerror(const char *err, ...)
{
	va_list params;
	va_start(params, err);
	logreport(LOG_ERR, err, params);
	va_end(params);
}

static void loginfo(const char *err, ...)
{
	va_list params;
	if (!verbose)
		return;
	va_start(params, err);
	logreport(LOG_INFO, err, params);
	va_end(params);
}

static int path_ok(const char *dir)
{
	const char *p = dir;
	char **pp;
	int sl, ndot;

	/* The pathname here should be an absolute path. */
	if ( *p++ != '/' )
		return 0;

	sl = 1;  ndot = 0;

	for (;;) {
		if ( *p == '.' ) {
			ndot++;
		} else if ( *p == '\0' ) {
			/* Reject "." and ".." at the end of the path */
			if ( sl && ndot > 0 && ndot < 3 )
				return 0;

			/* Otherwise OK */
			break;
		} else if ( *p == '/' ) {
			/* Refuse "", "." or ".." */
			if ( sl && ndot < 3 )
				return 0;
			sl = 1;
			ndot = 0;
		} else {
			sl = ndot = 0;
		}
		p++;
	}

	if ( ok_paths && *ok_paths ) {
		int ok = 0;
		int dirlen = strlen(dir);

		for ( pp = ok_paths ; *pp ; pp++ ) {
			int len = strlen(*pp);
			if ( len <= dirlen &&
			     !strncmp(*pp, dir, len) &&
			     (dir[len] == '/' || dir[len] == '\0') ) {
				ok = 1;
				break;
			}
		}

		if ( !ok )
			return 0; /* Path not in whitelist */
	}

	return 1;		/* Path acceptable */
}

static int set_dir(const char *dir)
{
	if (!path_ok(dir)) {
		errno = EACCES;
		return -1;
	}

	if ( chdir(dir) )
		return -1;
<<<<<<< HEAD
	
=======

>>>>>>> 80e0c0ab
	/*
	 * Security on the cheap.
	 *
	 * We want a readable HEAD, usable "objects" directory, and
	 * a "git-daemon-export-ok" flag that says that the other side
	 * is ok with us doing this.
	 */
	if (!export_all_trees && access("git-daemon-export-ok", F_OK)) {
		errno = EACCES;
		return -1;
	}

	if (access("objects/", X_OK) || access("HEAD", R_OK)) {
		errno = EINVAL;
		return -1;
	}

	/* If all this passed, we're OK */
	return 0;
}

static int upload(char *dir)
{
	/* Try paths in this order */
	static const char *paths[] = { "%s", "%s/.git", "%s.git", "%s.git/.git", NULL };
	const char **pp;
	/* Enough for the longest path above including final null */
	int buflen = strlen(dir)+10;
	char *dirbuf = xmalloc(buflen);
	/* Timeout as string */
	char timeout_buf[64];

	loginfo("Request for '%s'", dir);

	for ( pp = paths ; *pp ; pp++ ) {
		snprintf(dirbuf, buflen, *pp, dir);
		if ( !set_dir(dirbuf) )
			break;
	}

	if ( !*pp ) {
		logerror("Cannot set directory '%s': %s", dir, strerror(errno));
		return -1;
	}

	/*
	 * We'll ignore SIGTERM from now on, we have a
	 * good client.
	 */
	signal(SIGTERM, SIG_IGN);

	snprintf(timeout_buf, sizeof timeout_buf, "--timeout=%u", timeout);

	/* git-upload-pack only ever reads stuff, so this is safe */
	execlp("git-upload-pack", "git-upload-pack", "--strict", timeout_buf, ".", NULL);
	return -1;
}

static int execute(void)
{
	static char line[1000];
	int len;

	alarm(init_timeout ? init_timeout : timeout);
	len = packet_read_line(0, line, sizeof(line));
	alarm(0);

	if (len && line[len-1] == '\n')
		line[--len] = 0;

	if (!strncmp("git-upload-pack /", line, 17))
		return upload(line+16);

	logerror("Protocol error: '%s'", line);
	return -1;
}


/*
 * We count spawned/reaped separately, just to avoid any
 * races when updating them from signals. The SIGCHLD handler
 * will only update children_reaped, and the fork logic will
 * only update children_spawned.
 *
 * MAX_CHILDREN should be a power-of-two to make the modulus
 * operation cheap. It should also be at least twice
 * the maximum number of connections we will ever allow.
 */
#define MAX_CHILDREN 128

static int max_connections = 25;

/* These are updated by the signal handler */
static volatile unsigned int children_reaped = 0;
static pid_t dead_child[MAX_CHILDREN];

/* These are updated by the main loop */
static unsigned int children_spawned = 0;
static unsigned int children_deleted = 0;

static struct child {
	pid_t pid;
	int addrlen;
	struct sockaddr_storage address;
} live_child[MAX_CHILDREN];

static void add_child(int idx, pid_t pid, struct sockaddr *addr, int addrlen)
{
	live_child[idx].pid = pid;
	live_child[idx].addrlen = addrlen;
	memcpy(&live_child[idx].address, addr, addrlen);
}

/*
 * Walk from "deleted" to "spawned", and remove child "pid".
 *
 * We move everything up by one, since the new "deleted" will
 * be one higher.
 */
static void remove_child(pid_t pid, unsigned deleted, unsigned spawned)
{
	struct child n;

	deleted %= MAX_CHILDREN;
	spawned %= MAX_CHILDREN;
	if (live_child[deleted].pid == pid) {
		live_child[deleted].pid = -1;
		return;
	}
	n = live_child[deleted];
	for (;;) {
		struct child m;
		deleted = (deleted + 1) % MAX_CHILDREN;
		if (deleted == spawned)
			die("could not find dead child %d\n", pid);
		m = live_child[deleted];
		live_child[deleted] = n;
		if (m.pid == pid)
			return;
		n = m;
	}
}

/*
 * This gets called if the number of connections grows
 * past "max_connections".
 *
 * We _should_ start off by searching for connections
 * from the same IP, and if there is some address wth
 * multiple connections, we should kill that first.
 *
 * As it is, we just "randomly" kill 25% of the connections,
 * and our pseudo-random generator sucks too. I have no
 * shame.
 *
 * Really, this is just a place-holder for a _real_ algorithm.
 */
static void kill_some_children(int signo, unsigned start, unsigned stop)
{
	start %= MAX_CHILDREN;
	stop %= MAX_CHILDREN;
	while (start != stop) {
		if (!(start & 3))
			kill(live_child[start].pid, signo);
		start = (start + 1) % MAX_CHILDREN;
	}
}

static void check_max_connections(void)
{
	for (;;) {
		int active;
		unsigned spawned, reaped, deleted;

		spawned = children_spawned;
		reaped = children_reaped;
		deleted = children_deleted;

		while (deleted < reaped) {
			pid_t pid = dead_child[deleted % MAX_CHILDREN];
			remove_child(pid, deleted, spawned);
			deleted++;
		}
		children_deleted = deleted;

		active = spawned - deleted;
		if (active <= max_connections)
			break;

		/* Kill some unstarted connections with SIGTERM */
		kill_some_children(SIGTERM, deleted, spawned);
		if (active <= max_connections << 1)
			break;

		/* If the SIGTERM thing isn't helping use SIGKILL */
		kill_some_children(SIGKILL, deleted, spawned);
		sleep(1);
	}
}

static void handle(int incoming, struct sockaddr *addr, int addrlen)
{
	pid_t pid = fork();
	char addrbuf[256] = "";
	int port = -1;

	if (pid) {
		unsigned idx;

		close(incoming);
		if (pid < 0)
			return;

		idx = children_spawned % MAX_CHILDREN;
		children_spawned++;
		add_child(idx, pid, addr, addrlen);

		check_max_connections();
		return;
	}

	dup2(incoming, 0);
	dup2(incoming, 1);
	close(incoming);

	if (addr->sa_family == AF_INET) {
		struct sockaddr_in *sin_addr = (void *) addr;
		inet_ntop(AF_INET, &sin_addr->sin_addr, addrbuf, sizeof(addrbuf));
		port = sin_addr->sin_port;

#ifndef NO_IPV6
	} else if (addr->sa_family == AF_INET6) {
		struct sockaddr_in6 *sin6_addr = (void *) addr;

		char *buf = addrbuf;
		*buf++ = '['; *buf = '\0'; /* stpcpy() is cool */
		inet_ntop(AF_INET6, &sin6_addr->sin6_addr, buf, sizeof(addrbuf) - 1);
		strcat(buf, "]");

		port = sin6_addr->sin6_port;
#endif
	}
	loginfo("Connection from %s:%d", addrbuf, port);

	exit(execute());
}

static void child_handler(int signo)
{
	for (;;) {
		int status;
		pid_t pid = waitpid(-1, &status, WNOHANG);

		if (pid > 0) {
			unsigned reaped = children_reaped;
			dead_child[reaped % MAX_CHILDREN] = pid;
			children_reaped = reaped + 1;
			/* XXX: Custom logging, since we don't wanna getpid() */
			if (verbose) {
				char *dead = "";
				if (!WIFEXITED(status) || WEXITSTATUS(status) > 0)
					dead = " (with error)";
				if (log_syslog)
					syslog(LOG_INFO, "[%d] Disconnected%s", pid, dead);
				else
					fprintf(stderr, "[%d] Disconnected%s\n", pid, dead);
			}
			continue;
		}
		break;
	}
}

#ifndef NO_IPV6

static int socksetup(int port, int **socklist_p)
{
	int socknum = 0, *socklist = NULL;
	int maxfd = -1;
	char pbuf[NI_MAXSERV];

	struct addrinfo hints, *ai0, *ai;
	int gai;

	sprintf(pbuf, "%d", port);
	memset(&hints, 0, sizeof(hints));
	hints.ai_family = AF_UNSPEC;
	hints.ai_socktype = SOCK_STREAM;
	hints.ai_protocol = IPPROTO_TCP;
	hints.ai_flags = AI_PASSIVE;

	gai = getaddrinfo(NULL, pbuf, &hints, &ai0);
	if (gai)
		die("getaddrinfo() failed: %s\n", gai_strerror(gai));

	for (ai = ai0; ai; ai = ai->ai_next) {
		int sockfd;
		int *newlist;

		sockfd = socket(ai->ai_family, ai->ai_socktype, ai->ai_protocol);
		if (sockfd < 0)
			continue;
		if (sockfd >= FD_SETSIZE) {
			error("too large socket descriptor.");
			close(sockfd);
			continue;
		}

#ifdef IPV6_V6ONLY
		if (ai->ai_family == AF_INET6) {
			int on = 1;
			setsockopt(sockfd, IPPROTO_IPV6, IPV6_V6ONLY,
				   &on, sizeof(on));
			/* Note: error is not fatal */
		}
#endif

		if (bind(sockfd, ai->ai_addr, ai->ai_addrlen) < 0) {
			close(sockfd);
			continue;	/* not fatal */
		}
		if (listen(sockfd, 5) < 0) {
			close(sockfd);
			continue;	/* not fatal */
		}

		newlist = realloc(socklist, sizeof(int) * (socknum + 1));
		if (!newlist)
			die("memory allocation failed: %s", strerror(errno));

		socklist = newlist;
		socklist[socknum++] = sockfd;

		if (maxfd < sockfd)
			maxfd = sockfd;
	}

	freeaddrinfo(ai0);

	*socklist_p = socklist;
	return socknum;
}

#else /* NO_IPV6 */

static int socksetup(int port, int **socklist_p)
{
	struct sockaddr_in sin;
	int sockfd;

	sockfd = socket(AF_INET, SOCK_STREAM, 0);
	if (sockfd < 0)
		return 0;

	memset(&sin, 0, sizeof sin);
	sin.sin_family = AF_INET;
	sin.sin_addr.s_addr = htonl(INADDR_ANY);
	sin.sin_port = htons(port);

	if ( bind(sockfd, (struct sockaddr *)&sin, sizeof sin) < 0 ) {
		close(sockfd);
		return 0;
	}

	*socklist_p = xmalloc(sizeof(int));
	**socklist_p = sockfd;
}

#endif

static int service_loop(int socknum, int *socklist)
{
	struct pollfd *pfd;
	int i;

	pfd = xcalloc(socknum, sizeof(struct pollfd));

	for (i = 0; i < socknum; i++) {
		pfd[i].fd = socklist[i];
		pfd[i].events = POLLIN;
	}

	signal(SIGCHLD, child_handler);

	for (;;) {
		int i;

		if (poll(pfd, socknum, -1) < 0) {
			if (errno != EINTR) {
				error("poll failed, resuming: %s",
				      strerror(errno));
				sleep(1);
			}
			continue;
		}

		for (i = 0; i < socknum; i++) {
			if (pfd[i].revents & POLLIN) {
				struct sockaddr_storage ss;
				unsigned int sslen = sizeof(ss);
				int incoming = accept(pfd[i].fd, (struct sockaddr *)&ss, &sslen);
				if (incoming < 0) {
					switch (errno) {
					case EAGAIN:
					case EINTR:
					case ECONNABORTED:
						continue;
					default:
						die("accept returned %s", strerror(errno));
					}
				}
				handle(incoming, (struct sockaddr *)&ss, sslen);
			}
		}
	}
}

static int serve(int port)
{
	int socknum, *socklist;

	socknum = socksetup(port, &socklist);
	if (socknum == 0)
		die("unable to allocate any listen sockets on port %u", port);

	return service_loop(socknum, socklist);
}

int main(int argc, char **argv)
{
	int port = DEFAULT_GIT_PORT;
	int inetd_mode = 0;
	int i;

	for (i = 1; i < argc; i++) {
		char *arg = argv[i];

		if (!strncmp(arg, "--port=", 7)) {
			char *end;
			unsigned long n;
			n = strtoul(arg+7, &end, 0);
			if (arg[7] && !*end) {
				port = n;
				continue;
			}
		}
		if (!strcmp(arg, "--inetd")) {
			inetd_mode = 1;
			continue;
		}
		if (!strcmp(arg, "--verbose")) {
			verbose = 1;
			continue;
		}
		if (!strcmp(arg, "--syslog")) {
			log_syslog = 1;
			openlog("git-daemon", 0, LOG_DAEMON);
			continue;
		}
		if (!strcmp(arg, "--export-all")) {
			export_all_trees = 1;
			continue;
		}
		if (!strncmp(arg, "--timeout=", 10)) {
			timeout = atoi(arg+10);
		}
		if (!strncmp(arg, "--init-timeout=", 15)) {
			init_timeout = atoi(arg+15);
		}
		if (!strcmp(arg, "--")) {
			ok_paths = &argv[i+1];
			break;
		} else if (arg[0] != '-') {
			ok_paths = &argv[i];
			break;
		}

		usage(daemon_usage);
	}

	if (inetd_mode) {
		fclose(stderr); //FIXME: workaround
		return execute();
	} else {
		return serve(port);
	}
}<|MERGE_RESOLUTION|>--- conflicted
+++ resolved
@@ -145,11 +145,7 @@
 
 	if ( chdir(dir) )
 		return -1;
-<<<<<<< HEAD
-	
-=======
-
->>>>>>> 80e0c0ab
+
 	/*
 	 * Security on the cheap.
 	 *
