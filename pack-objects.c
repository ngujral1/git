#include "cache.h"
#include "object.h"
#include "delta.h"
#include "pack.h"
#include "csum-file.h"
#include "diff.h"
#include <sys/time.h>
#include <signal.h>

static const char pack_usage[] = "git-pack-objects [-q] [--no-reuse-delta] [--non-empty] [--local] [--incremental] [--window=N] [--depth=N] {--stdout | base-name} < object-list";

struct object_entry {
	unsigned char sha1[20];
	unsigned long size;	/* uncompressed size */
	unsigned long offset;	/* offset into the final pack file;
				 * nonzero if already written.
				 */
	unsigned int depth;	/* delta depth */
	unsigned int delta_limit;	/* base adjustment for in-pack delta */
	unsigned int hash;	/* name hint hash */
	enum object_type type;
	enum object_type in_pack_type;	/* could be delta */
	unsigned long delta_size;	/* delta data size (uncompressed) */
	struct object_entry *delta;	/* delta base object */
	struct packed_git *in_pack; 	/* already in pack */
	unsigned int in_pack_offset;
	struct object_entry *delta_child; /* delitified objects who bases me */
	struct object_entry *delta_sibling; /* other deltified objects who
					     * uses the same base as me
					     */
	int preferred_base;	/* we do not pack this, but is encouraged to
				 * be used as the base objectto delta huge
				 * objects against.
				 */
	int based_on_preferred;	/* current delta candidate is a preferred
				 * one, or delta against a preferred one.
				 */
};

/*
 * Objects we are going to pack are colected in objects array (dynamically
 * expanded).  nr_objects & nr_alloc controls this array.  They are stored
 * in the order we see -- typically rev-list --objects order that gives us
 * nice "minimum seek" order.
 *
 * sorted-by-sha ans sorted-by-type are arrays of pointers that point at
 * elements in the objects array.  The former is used to build the pack
 * index (lists object names in the ascending order to help offset lookup),
 * and the latter is used to group similar things together by try_delta()
 * heuristics.
 */

static unsigned char object_list_sha1[20];
static int non_empty = 0;
static int no_reuse_delta = 0;
static int local = 0;
static int incremental = 0;
static struct object_entry **sorted_by_sha, **sorted_by_type;
static struct object_entry *objects = NULL;
static int nr_objects = 0, nr_alloc = 0, nr_result = 0;
static const char *base_name;
static unsigned char pack_file_sha1[20];
static int progress = 1;
static volatile int progress_update = 0;

/*
 * The object names in objects array are hashed with this hashtable,
 * to help looking up the entry by object name.  Binary search from
 * sorted_by_sha is also possible but this was easier to code and faster.
 * This hashtable is built after all the objects are seen.
 */
static int *object_ix = NULL;
static int object_ix_hashsz = 0;

/*
 * Pack index for existing packs give us easy access to the offsets into
 * corresponding pack file where each object's data starts, but the entries
 * do not store the size of the compressed representation (uncompressed
 * size is easily available by examining the pack entry header).  We build
 * a hashtable of existing packs (pack_revindex), and keep reverse index
 * here -- pack index file is sorted by object name mapping to offset; this
 * pack_revindex[].revindex array is an ordered list of offsets, so if you
 * know the offset of an object, next offset is where its packed
 * representation ends.
 */
struct pack_revindex {
	struct packed_git *p;
	unsigned long *revindex;
} *pack_revindex = NULL;
static int pack_revindex_hashsz = 0;

/*
 * stats
 */
static int written = 0;
static int written_delta = 0;
static int reused = 0;
static int reused_delta = 0;

static int pack_revindex_ix(struct packed_git *p)
{
	unsigned int ui = (unsigned int) p;
	int i;

	ui = ui ^ (ui >> 16); /* defeat structure alignment */
	i = (int)(ui % pack_revindex_hashsz);
	while (pack_revindex[i].p) {
		if (pack_revindex[i].p == p)
			return i;
		if (++i == pack_revindex_hashsz)
			i = 0;
	}
	return -1 - i;
}

static void prepare_pack_ix(void)
{
	int num;
	struct packed_git *p;
	for (num = 0, p = packed_git; p; p = p->next)
		num++;
	if (!num)
		return;
	pack_revindex_hashsz = num * 11;
	pack_revindex = xcalloc(sizeof(*pack_revindex), pack_revindex_hashsz);
	for (p = packed_git; p; p = p->next) {
		num = pack_revindex_ix(p);
		num = - 1 - num;
		pack_revindex[num].p = p;
	}
	/* revindex elements are lazily initialized */
}

static int cmp_offset(const void *a_, const void *b_)
{
	unsigned long a = *(unsigned long *) a_;
	unsigned long b = *(unsigned long *) b_;
	if (a < b)
		return -1;
	else if (a == b)
		return 0;
	else
		return 1;
}

/*
 * Ordered list of offsets of objects in the pack.
 */
static void prepare_pack_revindex(struct pack_revindex *rix)
{
	struct packed_git *p = rix->p;
	int num_ent = num_packed_objects(p);
	int i;
	void *index = p->index_base + 256;

	rix->revindex = xmalloc(sizeof(unsigned long) * (num_ent + 1));
	for (i = 0; i < num_ent; i++) {
		long hl = *((long *)(index + 24 * i));
		rix->revindex[i] = ntohl(hl);
	}
	/* This knows the pack format -- the 20-byte trailer
	 * follows immediately after the last object data.
	 */
	rix->revindex[num_ent] = p->pack_size - 20;
	qsort(rix->revindex, num_ent, sizeof(unsigned long), cmp_offset);
}

static unsigned long find_packed_object_size(struct packed_git *p,
					     unsigned long ofs)
{
	int num;
	int lo, hi;
	struct pack_revindex *rix;
	unsigned long *revindex;
	num = pack_revindex_ix(p);
	if (num < 0)
		die("internal error: pack revindex uninitialized");
	rix = &pack_revindex[num];
	if (!rix->revindex)
		prepare_pack_revindex(rix);
	revindex = rix->revindex;
	lo = 0;
	hi = num_packed_objects(p) + 1;
	do {
		int mi = (lo + hi) / 2;
		if (revindex[mi] == ofs) {
			return revindex[mi+1] - ofs;
		}
		else if (ofs < revindex[mi])
			hi = mi;
		else
			lo = mi + 1;
	} while (lo < hi);
	die("internal error: pack revindex corrupt");
}

static void *delta_against(void *buf, unsigned long size, struct object_entry *entry)
{
	unsigned long othersize, delta_size;
	char type[10];
	void *otherbuf = read_sha1_file(entry->delta->sha1, type, &othersize);
	void *delta_buf;

	if (!otherbuf)
		die("unable to read %s", sha1_to_hex(entry->delta->sha1));
        delta_buf = diff_delta(otherbuf, othersize,
			       buf, size, &delta_size, 0);
        if (!delta_buf || delta_size != entry->delta_size)
        	die("delta size changed");
        free(buf);
        free(otherbuf);
	return delta_buf;
}

/*
 * The per-object header is a pretty dense thing, which is
 *  - first byte: low four bits are "size", then three bits of "type",
 *    and the high bit is "size continues".
 *  - each byte afterwards: low seven bits are size continuation,
 *    with the high bit being "size continues"
 */
static int encode_header(enum object_type type, unsigned long size, unsigned char *hdr)
{
	int n = 1;
	unsigned char c;

	if (type < OBJ_COMMIT || type > OBJ_DELTA)
		die("bad type %d", type);

	c = (type << 4) | (size & 15);
	size >>= 4;
	while (size) {
		*hdr++ = c | 0x80;
		c = size & 0x7f;
		size >>= 7;
		n++;
	}
	*hdr = c;
	return n;
}

static unsigned long write_object(struct sha1file *f,
				  struct object_entry *entry)
{
	unsigned long size;
	char type[10];
	void *buf;
	unsigned char header[10];
	unsigned hdrlen, datalen;
	enum object_type obj_type;
	int to_reuse = 0;

	if (entry->preferred_base)
		return 0;

	obj_type = entry->type;
	if (! entry->in_pack)
		to_reuse = 0;	/* can't reuse what we don't have */
	else if (obj_type == OBJ_DELTA)
		to_reuse = 1;	/* check_object() decided it for us */
	else if (obj_type != entry->in_pack_type)
		to_reuse = 0;	/* pack has delta which is unusable */
	else if (entry->delta)
		to_reuse = 0;	/* we want to pack afresh */
	else
		to_reuse = 1;	/* we have it in-pack undeltified,
				 * and we do not need to deltify it.
				 */

	if (! to_reuse) {
		buf = read_sha1_file(entry->sha1, type, &size);
		if (!buf)
			die("unable to read %s", sha1_to_hex(entry->sha1));
		if (size != entry->size)
			die("object %s size inconsistency (%lu vs %lu)",
			    sha1_to_hex(entry->sha1), size, entry->size);
		if (entry->delta) {
			buf = delta_against(buf, size, entry);
			size = entry->delta_size;
			obj_type = OBJ_DELTA;
		}
		/*
		 * The object header is a byte of 'type' followed by zero or
		 * more bytes of length.  For deltas, the 20 bytes of delta
		 * sha1 follows that.
		 */
		hdrlen = encode_header(obj_type, size, header);
		sha1write(f, header, hdrlen);

		if (entry->delta) {
			sha1write(f, entry->delta, 20);
			hdrlen += 20;
		}
		datalen = sha1write_compressed(f, buf, size);
		free(buf);
	}
	else {
		struct packed_git *p = entry->in_pack;
		use_packed_git(p);

		datalen = find_packed_object_size(p, entry->in_pack_offset);
		buf = p->pack_base + entry->in_pack_offset;
		sha1write(f, buf, datalen);
		unuse_packed_git(p);
		hdrlen = 0; /* not really */
		if (obj_type == OBJ_DELTA)
			reused_delta++;
		reused++;
	}
	if (obj_type == OBJ_DELTA)
		written_delta++;
	written++;
	return hdrlen + datalen;
}

static unsigned long write_one(struct sha1file *f,
			       struct object_entry *e,
			       unsigned long offset)
{
	if (e->offset)
		/* offset starts from header size and cannot be zero
		 * if it is written already.
		 */
		return offset;
	e->offset = offset;
	offset += write_object(f, e);
	/* if we are deltified, write out its base object. */
	if (e->delta)
		offset = write_one(f, e->delta, offset);
	return offset;
}

static void write_pack_file(void)
{
	int i;
	struct sha1file *f;
	unsigned long offset;
	struct pack_header hdr;
	unsigned last_percent = 999;
	int do_progress = 0;

	if (!base_name)
		f = sha1fd(1, "<stdout>");
<<<<<<< HEAD
	else
		f = sha1create("%s-%s.%s", base_name,
			       sha1_to_hex(object_list_sha1), "pack");
=======
	else {
		f = sha1create("%s-%s.%s", base_name,
			       sha1_to_hex(object_list_sha1), "pack");
		do_progress = progress;
	}
	if (do_progress)
		fprintf(stderr, "Writing %d objects.\n", nr_objects);

>>>>>>> 2cf3be1d
	hdr.hdr_signature = htonl(PACK_SIGNATURE);
	hdr.hdr_version = htonl(PACK_VERSION);
	hdr.hdr_entries = htonl(nr_result);
	sha1write(f, &hdr, sizeof(hdr));
	offset = sizeof(hdr);
	for (i = 0; i < nr_objects; i++) {
		offset = write_one(f, objects + i, offset);
		if (do_progress) {
			unsigned percent = written * 100 / nr_objects;
			if (progress_update || percent != last_percent) {
				fprintf(stderr, "%4u%% (%u/%u) done\r",
					percent, written, nr_objects);
				progress_update = 0;
				last_percent = percent;
			}
		}
	}
	if (do_progress)
		fputc('\n', stderr);

	sha1close(f, pack_file_sha1, 1);
}

static void write_index_file(void)
{
	int i;
	struct sha1file *f = sha1create("%s-%s.%s", base_name,
					sha1_to_hex(object_list_sha1), "idx");
	struct object_entry **list = sorted_by_sha;
	struct object_entry **last = list + nr_result;
	unsigned int array[256];

	/*
	 * Write the first-level table (the list is sorted,
	 * but we use a 256-entry lookup to be able to avoid
	 * having to do eight extra binary search iterations).
	 */
	for (i = 0; i < 256; i++) {
		struct object_entry **next = list;
		while (next < last) {
			struct object_entry *entry = *next;
			if (entry->sha1[0] != i)
				break;
			next++;
		}
		array[i] = htonl(next - sorted_by_sha);
		list = next;
	}
	sha1write(f, array, 256 * sizeof(int));

	/*
	 * Write the actual SHA1 entries..
	 */
	list = sorted_by_sha;
	for (i = 0; i < nr_result; i++) {
		struct object_entry *entry = *list++;
		unsigned int offset = htonl(entry->offset);
		sha1write(f, &offset, 4);
		sha1write(f, entry->sha1, 20);
	}
	sha1write(f, pack_file_sha1, 20);
	sha1close(f, NULL, 1);
}

static int locate_object_entry_hash(const unsigned char *sha1)
{
	int i;
	unsigned int ui;
	memcpy(&ui, sha1, sizeof(unsigned int));
	i = ui % object_ix_hashsz;
	while (0 < object_ix[i]) {
		if (!memcmp(sha1, objects[object_ix[i]-1].sha1, 20))
			return i;
		if (++i == object_ix_hashsz)
			i = 0;
	}
	return -1 - i;
}

static struct object_entry *locate_object_entry(const unsigned char *sha1)
{
	int i;

	if (!object_ix_hashsz)
		return NULL;

	i = locate_object_entry_hash(sha1);
	if (0 <= i)
		return &objects[object_ix[i]-1];
	return NULL;
}

static void rehash_objects(void)
{
	int i;
	struct object_entry *oe;

	object_ix_hashsz = nr_objects * 3;
	if (object_ix_hashsz < 1024)
		object_ix_hashsz = 1024;
	object_ix = xrealloc(object_ix, sizeof(int) * object_ix_hashsz);
	object_ix = memset(object_ix, 0, sizeof(int) * object_ix_hashsz);
	for (i = 0, oe = objects; i < nr_objects; i++, oe++) {
		int ix = locate_object_entry_hash(oe->sha1);
		if (0 <= ix)
			continue;
		ix = -1 - ix;
		object_ix[ix] = i + 1;
	}
}

static int add_object_entry(const unsigned char *sha1, const char *name, int exclude)
{
	unsigned int hash = 0;
	unsigned int idx = nr_objects;
	struct object_entry *entry;
	struct packed_git *p;
	unsigned int found_offset = 0;
	struct packed_git *found_pack = NULL;
	int ix;

	if (!exclude) {
		for (p = packed_git; p; p = p->next) {
			struct pack_entry e;
			if (find_pack_entry_one(sha1, &e, p)) {
				if (incremental)
					return 0;
				if (local && !p->pack_local)
					return 0;
				if (!found_pack) {
					found_offset = e.offset;
					found_pack = e.p;
				}
			}
		}
	}
	if ((entry = locate_object_entry(sha1)) != NULL)
		goto already_added;

	while (*name) {
		unsigned char c = *name++;
		if (isspace(c))
			continue;
		hash = hash * 11 + c;
	}

	if (idx >= nr_alloc) {
		unsigned int needed = (idx + 1024) * 3 / 2;
		objects = xrealloc(objects, needed * sizeof(*entry));
		nr_alloc = needed;
	}
	entry = objects + idx;
	nr_objects = idx + 1;
	memset(entry, 0, sizeof(*entry));
	memcpy(entry->sha1, sha1, 20);
	entry->hash = hash;

	if (object_ix_hashsz * 3 <= nr_objects * 4)
		rehash_objects();
	else {
		ix = locate_object_entry_hash(entry->sha1);
		if (0 <= ix)
			die("internal error in object hashing.");
		object_ix[-1 - ix] = idx + 1;
	}

 already_added:
	if (exclude)
		entry->preferred_base = 1;
	else {
		if (found_pack) {
			entry->in_pack = found_pack;
			entry->in_pack_offset = found_offset;
		}
	}
	return 1;
}

static void add_pbase_tree(struct tree_desc *tree)
{
	while (tree->size) {
		const unsigned char *sha1;
		const char *name;
		unsigned mode;
		unsigned long size;
		char type[20];

		sha1 = tree_entry_extract(tree, &name, &mode);
		update_tree_entry(tree);
		if (!has_sha1_file(sha1))
			continue;
		if (sha1_object_info(sha1, type, &size))
			continue;
		add_object_entry(sha1, name, 1);
		if (!strcmp(type, "tree")) {
			struct tree_desc sub;
			void *elem;
			elem = read_sha1_file(sha1, type, &sub.size);
			sub.buf = elem;
			if (sub.buf) {
				add_pbase_tree(&sub);
				free(elem);
			}
		}
	}
}

static void add_preferred_base(unsigned char *sha1)
{
	struct tree_desc tree;
	void *elem;
	elem = read_object_with_reference(sha1, "tree", &tree.size, NULL);
	tree.buf = elem;
	if (!tree.buf)
		return;
	add_object_entry(sha1, "", 1);
	add_pbase_tree(&tree);
	free(elem);
}

static void check_object(struct object_entry *entry)
{
	char type[20];

	if (entry->in_pack && !entry->preferred_base) {
		unsigned char base[20];
		unsigned long size;
		struct object_entry *base_entry;

		/* We want in_pack_type even if we do not reuse delta.
		 * There is no point not reusing non-delta representations.
		 */
		check_reuse_pack_delta(entry->in_pack,
				       entry->in_pack_offset,
				       base, &size,
				       &entry->in_pack_type);

		/* Check if it is delta, and the base is also an object
		 * we are going to pack.  If so we will reuse the existing
		 * delta.
		 */
		if (!no_reuse_delta &&
		    entry->in_pack_type == OBJ_DELTA &&
		    (base_entry = locate_object_entry(base)) &&
		    (!base_entry->preferred_base)) {

			/* Depth value does not matter - find_deltas()
			 * will never consider reused delta as the
			 * base object to deltify other objects
			 * against, in order to avoid circular deltas.
			 */

			/* uncompressed size of the delta data */
			entry->size = entry->delta_size = size;
			entry->delta = base_entry;
			entry->type = OBJ_DELTA;

			entry->delta_sibling = base_entry->delta_child;
			base_entry->delta_child = entry;

			return;
		}
		/* Otherwise we would do the usual */
	}

	if (sha1_object_info(entry->sha1, type, &entry->size))
		die("unable to get type of object %s",
		    sha1_to_hex(entry->sha1));

	if (!strcmp(type, "commit")) {
		entry->type = OBJ_COMMIT;
	} else if (!strcmp(type, "tree")) {
		entry->type = OBJ_TREE;
	} else if (!strcmp(type, "blob")) {
		entry->type = OBJ_BLOB;
	} else if (!strcmp(type, "tag")) {
		entry->type = OBJ_TAG;
	} else
		die("unable to pack object %s of type %s",
		    sha1_to_hex(entry->sha1), type);
}

static unsigned int check_delta_limit(struct object_entry *me, unsigned int n)
{
	struct object_entry *child = me->delta_child;
	unsigned int m = n;
	while (child) {
		unsigned int c = check_delta_limit(child, n + 1);
		if (m < c)
			m = c;
		child = child->delta_sibling;
	}
	return m;
}

static void get_object_details(void)
{
	int i;
	struct object_entry *entry;

	prepare_pack_ix();
	for (i = 0, entry = objects; i < nr_objects; i++, entry++)
		check_object(entry);
	for (i = 0, entry = objects; i < nr_objects; i++, entry++)
		if (!entry->delta && entry->delta_child)
			entry->delta_limit =
				check_delta_limit(entry, 1);
}

typedef int (*entry_sort_t)(const struct object_entry *, const struct object_entry *);

static entry_sort_t current_sort;

static int sort_comparator(const void *_a, const void *_b)
{
	struct object_entry *a = *(struct object_entry **)_a;
	struct object_entry *b = *(struct object_entry **)_b;
	return current_sort(a,b);
}

static struct object_entry **create_sorted_list(entry_sort_t sort)
{
	struct object_entry **list = xmalloc(nr_objects * sizeof(struct object_entry *));
	int i;

	for (i = 0; i < nr_objects; i++)
		list[i] = objects + i;
	current_sort = sort;
	qsort(list, nr_objects, sizeof(struct object_entry *), sort_comparator);
	return list;
}

static int sha1_sort(const struct object_entry *a, const struct object_entry *b)
{
	return memcmp(a->sha1, b->sha1, 20);
}

static struct object_entry **create_final_object_list()
{
	struct object_entry **list;
	int i, j;

	for (i = nr_result = 0; i < nr_objects; i++)
		if (!objects[i].preferred_base)
			nr_result++;
	list = xmalloc(nr_result * sizeof(struct object_entry *));
	for (i = j = 0; i < nr_objects; i++) {
		if (!objects[i].preferred_base)
			list[j++] = objects + i;
	}
	current_sort = sha1_sort;
	qsort(list, nr_result, sizeof(struct object_entry *), sort_comparator);
	return list;
}

static int type_size_sort(const struct object_entry *a, const struct object_entry *b)
{
	if (a->type < b->type)
		return -1;
	if (a->type > b->type)
		return 1;
	if (a->hash < b->hash)
		return -1;
	if (a->hash > b->hash)
		return 1;
	if (a->preferred_base < b->preferred_base)
		return -1;
	if (a->preferred_base > b->preferred_base)
		return 1;
	if (a->size < b->size)
		return -1;
	if (a->size > b->size)
		return 1;
	return a < b ? -1 : (a > b);
}

struct unpacked {
	struct object_entry *entry;
	void *data;
};

/*
 * We search for deltas _backwards_ in a list sorted by type and
 * by size, so that we see progressively smaller and smaller files.
 * That's because we prefer deltas to be from the bigger file
 * to the smaller - deletes are potentially cheaper, but perhaps
 * more importantly, the bigger file is likely the more recent
 * one.
 */
static int try_delta(struct unpacked *cur, struct unpacked *old, unsigned max_depth)
{
	struct object_entry *cur_entry = cur->entry;
	struct object_entry *old_entry = old->entry;
	int old_preferred = (old_entry->preferred_base ||
			     old_entry->based_on_preferred);
	unsigned long size, oldsize, delta_size, sizediff;
	long max_size;
	void *delta_buf;

	/* Don't bother doing diffs between different types */
	if (cur_entry->type != old_entry->type)
		return -1;

	/* We do not compute delta to *create* objects we are not
	 * going to pack.
	 */
	if (cur_entry->preferred_base)
		return -1;

	/* If the current object is at pack edge, take the depth the
	 * objects that depend on the current object into account --
	 * otherwise they would become too deep.
	 */
	if (cur_entry->delta_child) {
		if (max_depth <= cur_entry->delta_limit)
			return 0;
		max_depth -= cur_entry->delta_limit;
	}

	size = cur_entry->size;
	oldsize = old_entry->size;
	sizediff = oldsize > size ? oldsize - size : size - oldsize;

	if (size < 50)
		return -1;
	if (old_entry->depth >= max_depth)
		return 0;

	/*
	 * NOTE!
	 *
	 * We always delta from the bigger to the smaller, since that's
	 * more space-efficient (deletes don't have to say _what_ they
	 * delete).
	 */
	max_size = size / 2 - 20;
	if (cur_entry->delta) {
		if (cur_entry->based_on_preferred) {
			if (old_preferred)
				max_size = cur_entry->delta_size-1;
			else
				/* trying with non-preferred one when we
				 * already have a delta based on preferred
				 * one is pointless.
				 */
				return 0;
		}
		else if (!old_preferred)
			max_size = cur_entry->delta_size-1;
		else
			/* otherwise...  even if delta with a
			 * preferred one produces a bigger result than
			 * what we currently have, which is based on a
			 * non-preferred one, it is OK.
			 */
			;
	}
	if (sizediff >= max_size)
		return -1;
	delta_buf = diff_delta(old->data, oldsize,
			       cur->data, size, &delta_size, max_size);
	if (!delta_buf)
		return 0;
	cur_entry->delta = old_entry;
	cur_entry->delta_size = delta_size;
	cur_entry->depth = old_entry->depth + 1;
	cur_entry->based_on_preferred = old_preferred;
	free(delta_buf);
	return 0;
}

static void progress_interval(int signum)
{
	signal(SIGALRM, progress_interval);
	progress_update = 1;
}

static void find_deltas(struct object_entry **list, int window, int depth)
{
	int i, idx;
	unsigned int array_size = window * sizeof(struct unpacked);
	struct unpacked *array = xmalloc(array_size);
	unsigned processed = 0;
	unsigned last_percent = 999;

	memset(array, 0, array_size);
	i = nr_objects;
	idx = 0;
	if (progress)
		fprintf(stderr, "Deltifying %d objects.\n", nr_objects);

	while (--i >= 0) {
		struct object_entry *entry = list[i];
		struct unpacked *n = array + idx;
		unsigned long size;
		char type[10];
		int j;

		processed++;
		if (progress) {
			unsigned percent = processed * 100 / nr_objects;
			if (percent != last_percent || progress_update) {
				fprintf(stderr, "%4u%% (%u/%u) done\r",
					percent, processed, nr_objects);
				progress_update = 0;
				last_percent = percent;
			}
		}

		if (entry->delta)
			/* This happens if we decided to reuse existing
			 * delta from a pack.  "!no_reuse_delta &&" is implied.
			 */
			continue;

		free(n->data);
		n->entry = entry;
		n->data = read_sha1_file(entry->sha1, type, &size);
		if (size != entry->size)
			die("object %s inconsistent object length (%lu vs %lu)", sha1_to_hex(entry->sha1), size, entry->size);

		j = window;
		while (--j > 0) {
			unsigned int other_idx = idx + j;
			struct unpacked *m;
			if (other_idx >= window)
				other_idx -= window;
			m = array + other_idx;
			if (!m->entry)
				break;
			if (try_delta(n, m, depth) < 0)
				break;
		}
		idx++;
		if (idx >= window)
			idx = 0;
	}

	if (progress)
		fputc('\n', stderr);

	for (i = 0; i < window; ++i)
		free(array[i].data);
	free(array);
}

static void prepare_pack(int window, int depth)
{
<<<<<<< HEAD
	if (progress)
		fprintf(stderr, "Packing %d objects", nr_result);
=======
>>>>>>> 2cf3be1d
	get_object_details();
	sorted_by_type = create_sorted_list(type_size_sort);
	if (window && depth)
		find_deltas(sorted_by_type, window+1, depth);
}

static int reuse_cached_pack(unsigned char *sha1, int pack_to_stdout)
{
	static const char cache[] = "pack-cache/pack-%s.%s";
	char *cached_pack, *cached_idx;
	int ifd, ofd, ifd_ix = -1;

	cached_pack = git_path(cache, sha1_to_hex(sha1), "pack");
	ifd = open(cached_pack, O_RDONLY);
	if (ifd < 0)
		return 0;

	if (!pack_to_stdout) {
		cached_idx = git_path(cache, sha1_to_hex(sha1), "idx");
		ifd_ix = open(cached_idx, O_RDONLY);
		if (ifd_ix < 0) {
			close(ifd);
			return 0;
		}
	}

	if (progress)
		fprintf(stderr, "Reusing %d objects pack %s\n", nr_objects,
			sha1_to_hex(sha1));

	if (pack_to_stdout) {
		if (copy_fd(ifd, 1))
			exit(1);
		close(ifd);
	}
	else {
		char name[PATH_MAX];
		snprintf(name, sizeof(name),
			 "%s-%s.%s", base_name, sha1_to_hex(sha1), "pack");
		ofd = open(name, O_CREAT | O_EXCL | O_WRONLY, 0666);
		if (ofd < 0)
			die("unable to open %s (%s)", name, strerror(errno));
		if (copy_fd(ifd, ofd))
			exit(1);
		close(ifd);

		snprintf(name, sizeof(name),
			 "%s-%s.%s", base_name, sha1_to_hex(sha1), "idx");
		ofd = open(name, O_CREAT | O_EXCL | O_WRONLY, 0666);
		if (ofd < 0)
			die("unable to open %s (%s)", name, strerror(errno));
		if (copy_fd(ifd_ix, ofd))
			exit(1);
		close(ifd_ix);
		puts(sha1_to_hex(sha1));
	}

	return 1;
}

int main(int argc, char **argv)
{
	SHA_CTX ctx;
	char line[PATH_MAX + 20];
	int window = 10, depth = 10, pack_to_stdout = 0;
	struct object_entry **list;
	int i;

	setup_git_directory();

	for (i = 1; i < argc; i++) {
		const char *arg = argv[i];

		if (*arg == '-') {
			if (!strcmp("--non-empty", arg)) {
				non_empty = 1;
				continue;
			}
			if (!strcmp("--local", arg)) {
				local = 1;
				continue;
			}
			if (!strcmp("--incremental", arg)) {
				incremental = 1;
				continue;
			}
			if (!strncmp("--window=", arg, 9)) {
				char *end;
				window = strtoul(arg+9, &end, 0);
				if (!arg[9] || *end)
					usage(pack_usage);
				continue;
			}
			if (!strncmp("--depth=", arg, 8)) {
				char *end;
				depth = strtoul(arg+8, &end, 0);
				if (!arg[8] || *end)
					usage(pack_usage);
				continue;
			}
			if (!strcmp("-q", arg)) {
				progress = 0;
				continue;
			}
			if (!strcmp("--no-reuse-delta", arg)) {
				no_reuse_delta = 1;
				continue;
			}
			if (!strcmp("--stdout", arg)) {
				pack_to_stdout = 1;
				continue;
			}
			usage(pack_usage);
		}
		if (base_name)
			usage(pack_usage);
		base_name = arg;
	}

	if (pack_to_stdout != !base_name)
		usage(pack_usage);

	prepare_packed_git();

	if (progress) {
		struct itimerval v;
		v.it_interval.tv_sec = 1;
		v.it_interval.tv_usec = 0;
		v.it_value = v.it_interval;
		signal(SIGALRM, progress_interval);
		setitimer(ITIMER_REAL, &v, NULL);
		fprintf(stderr, "Generating pack...\n");
	}

	while (fgets(line, sizeof(line), stdin) != NULL) {
		unsigned char sha1[20];

		if (progress_update) {
			fprintf(stderr, "Counting objects...%d\r", nr_objects);
			progress_update = 0;
		}
		if (line[0] == '-') {
			if (get_sha1_hex(line+1, sha1))
				die("expected edge sha1, got garbage:\n %s",
				    line+1);
			add_preferred_base(sha1);
			continue;
		}
		if (get_sha1_hex(line, sha1))
			die("expected sha1, got garbage:\n %s", line);
		add_object_entry(sha1, line+40, 0);
	}
	if (progress)
		fprintf(stderr, "Done counting %d objects.\n", nr_objects);
	if (non_empty && !nr_objects)
		return 0;

	sorted_by_sha = create_final_object_list();
	SHA1_Init(&ctx);
	list = sorted_by_sha;
	for (i = 0; i < nr_result; i++) {
		struct object_entry *entry = *list++;
		SHA1_Update(&ctx, entry->sha1, 20);
	}
	SHA1_Final(object_list_sha1, &ctx);
	if (progress && (nr_objects != nr_result))
		fprintf(stderr, "Result has %d objects.\n", nr_result);

	if (reuse_cached_pack(object_list_sha1, pack_to_stdout))
		;
	else {
		prepare_pack(window, depth);
		if (progress && pack_to_stdout) {
			/* the other end usually displays progress itself */
			struct itimerval v = {{0,},};
			setitimer(ITIMER_REAL, &v, NULL);
			signal(SIGALRM, SIG_IGN );
			progress_update = 0;
		}
		write_pack_file();
		if (!pack_to_stdout) {
			write_index_file();
			puts(sha1_to_hex(object_list_sha1));
		}
	}
	if (progress)
		fprintf(stderr, "Total %d, written %d (delta %d), reused %d (delta %d)\n",
			nr_result, written, written_delta, reused, reused_delta);
	return 0;
}<|MERGE_RESOLUTION|>--- conflicted
+++ resolved
@@ -341,32 +341,28 @@
 
 	if (!base_name)
 		f = sha1fd(1, "<stdout>");
-<<<<<<< HEAD
-	else
-		f = sha1create("%s-%s.%s", base_name,
-			       sha1_to_hex(object_list_sha1), "pack");
-=======
 	else {
 		f = sha1create("%s-%s.%s", base_name,
 			       sha1_to_hex(object_list_sha1), "pack");
 		do_progress = progress;
 	}
 	if (do_progress)
-		fprintf(stderr, "Writing %d objects.\n", nr_objects);
-
->>>>>>> 2cf3be1d
+		fprintf(stderr, "Writing %d objects.\n", nr_result);
+
 	hdr.hdr_signature = htonl(PACK_SIGNATURE);
 	hdr.hdr_version = htonl(PACK_VERSION);
 	hdr.hdr_entries = htonl(nr_result);
 	sha1write(f, &hdr, sizeof(hdr));
 	offset = sizeof(hdr);
+	if (!nr_result)
+		goto done;
 	for (i = 0; i < nr_objects; i++) {
 		offset = write_one(f, objects + i, offset);
 		if (do_progress) {
-			unsigned percent = written * 100 / nr_objects;
+			unsigned percent = written * 100 / nr_result;
 			if (progress_update || percent != last_percent) {
 				fprintf(stderr, "%4u%% (%u/%u) done\r",
-					percent, written, nr_objects);
+					percent, written, nr_result);
 				progress_update = 0;
 				last_percent = percent;
 			}
@@ -374,7 +370,7 @@
 	}
 	if (do_progress)
 		fputc('\n', stderr);
-
+ done:
 	sha1close(f, pack_file_sha1, 1);
 }
 
@@ -522,6 +518,10 @@
 	}
 
  already_added:
+	if (progress_update) {
+		fprintf(stderr, "Counting objects...%d\r", nr_objects);
+		progress_update = 0;
+	}
 	if (exclude)
 		entry->preferred_base = 1;
 	else {
@@ -844,7 +844,7 @@
 	i = nr_objects;
 	idx = 0;
 	if (progress)
-		fprintf(stderr, "Deltifying %d objects.\n", nr_objects);
+		fprintf(stderr, "Deltifying %d objects.\n", nr_result);
 
 	while (--i >= 0) {
 		struct object_entry *entry = list[i];
@@ -853,12 +853,14 @@
 		char type[10];
 		int j;
 
-		processed++;
+		if (!entry->preferred_base)
+			processed++;
+
 		if (progress) {
-			unsigned percent = processed * 100 / nr_objects;
+			unsigned percent = processed * 100 / nr_result;
 			if (percent != last_percent || progress_update) {
 				fprintf(stderr, "%4u%% (%u/%u) done\r",
-					percent, processed, nr_objects);
+					percent, processed, nr_result);
 				progress_update = 0;
 				last_percent = percent;
 			}
@@ -903,11 +905,6 @@
 
 static void prepare_pack(int window, int depth)
 {
-<<<<<<< HEAD
-	if (progress)
-		fprintf(stderr, "Packing %d objects", nr_result);
-=======
->>>>>>> 2cf3be1d
 	get_object_details();
 	sorted_by_type = create_sorted_list(type_size_sort);
 	if (window && depth)
@@ -1045,10 +1042,6 @@
 	while (fgets(line, sizeof(line), stdin) != NULL) {
 		unsigned char sha1[20];
 
-		if (progress_update) {
-			fprintf(stderr, "Counting objects...%d\r", nr_objects);
-			progress_update = 0;
-		}
 		if (line[0] == '-') {
 			if (get_sha1_hex(line+1, sha1))
 				die("expected edge sha1, got garbage:\n %s",
@@ -1062,10 +1055,10 @@
 	}
 	if (progress)
 		fprintf(stderr, "Done counting %d objects.\n", nr_objects);
-	if (non_empty && !nr_objects)
+	sorted_by_sha = create_final_object_list();
+	if (non_empty && !nr_result)
 		return 0;
 
-	sorted_by_sha = create_final_object_list();
 	SHA1_Init(&ctx);
 	list = sorted_by_sha;
 	for (i = 0; i < nr_result; i++) {
@@ -1079,7 +1072,8 @@
 	if (reuse_cached_pack(object_list_sha1, pack_to_stdout))
 		;
 	else {
-		prepare_pack(window, depth);
+		if (nr_result)
+			prepare_pack(window, depth);
 		if (progress && pack_to_stdout) {
 			/* the other end usually displays progress itself */
 			struct itimerval v = {{0,},};
