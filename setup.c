#include "cache.h"
#include "dir.h"

static int inside_git_dir = -1;
static int inside_work_tree = -1;

char *prefix_path(const char *prefix, int len, const char *path)
{
	const char *orig = path;
	char *sanitized;
	if (is_absolute_path(orig)) {
		const char *temp = real_path(path);
		sanitized = xmalloc(len + strlen(temp) + 1);
		strcpy(sanitized, temp);
	} else {
		sanitized = xmalloc(len + strlen(path) + 1);
		if (len)
			memcpy(sanitized, prefix, len);
		strcpy(sanitized + len, path);
	}
	if (normalize_path_copy(sanitized, sanitized))
		goto error_out;
	if (is_absolute_path(orig)) {
		size_t root_len, len, total;
		const char *work_tree = get_git_work_tree();
		if (!work_tree)
			goto error_out;
		len = strlen(work_tree);
		root_len = offset_1st_component(work_tree);
		total = strlen(sanitized) + 1;
		if (strncmp(sanitized, work_tree, len) ||
		    (len > root_len && sanitized[len] != '\0' && sanitized[len] != '/')) {
		error_out:
			die("'%s' is outside repository", orig);
		}
		if (sanitized[len] == '/')
			len++;
		memmove(sanitized, sanitized + len, total - len);
	}
	return sanitized;
}

/*
 * Unlike prefix_path, this should be used if the named file does
 * not have to interact with index entry; i.e. name of a random file
 * on the filesystem.
 */
const char *prefix_filename(const char *pfx, int pfx_len, const char *arg)
{
	static char path[PATH_MAX];
#ifndef WIN32
	if (!pfx_len || is_absolute_path(arg))
		return arg;
	memcpy(path, pfx, pfx_len);
	strcpy(path + pfx_len, arg);
#else
	char *p;
	/* don't add prefix to absolute paths, but still replace '\' by '/' */
	if (is_absolute_path(arg))
		pfx_len = 0;
	else if (pfx_len)
		memcpy(path, pfx, pfx_len);
	strcpy(path + pfx_len, arg);
	for (p = path + pfx_len; *p; p++)
		if (*p == '\\')
			*p = '/';
#endif
	return path;
}

int check_filename(const char *prefix, const char *arg)
{
	const char *name;
	struct stat st;

	name = prefix ? prefix_filename(prefix, strlen(prefix), arg) : arg;
	if (!lstat(name, &st))
		return 1; /* file exists */
	if (errno == ENOENT || errno == ENOTDIR)
		return 0; /* file does not exist */
	die_errno("failed to stat '%s'", arg);
}

static void NORETURN die_verify_filename(const char *prefix, const char *arg)
{
	unsigned char sha1[20];
	unsigned mode;
	/* try a detailed diagnostic ... */
	get_sha1_with_mode_1(arg, sha1, &mode, 0, prefix);
	/* ... or fall back the most general message. */
	die("ambiguous argument '%s': unknown revision or path not in the working tree.\n"
	    "Use '--' to separate paths from revisions", arg);

}

/*
 * Verify a filename that we got as an argument for a pathspec
 * entry. Note that a filename that begins with "-" never verifies
 * as true, because even if such a filename were to exist, we want
 * it to be preceded by the "--" marker (or we want the user to
 * use a format like "./-filename")
 */
void verify_filename(const char *prefix, const char *arg)
{
	if (*arg == '-')
		die("bad flag '%s' used after filename", arg);
	if (check_filename(prefix, arg))
		return;
	die_verify_filename(prefix, arg);
}

/*
 * Opposite of the above: the command line did not have -- marker
 * and we parsed the arg as a refname.  It should not be interpretable
 * as a filename.
 */
void verify_non_filename(const char *prefix, const char *arg)
{
	if (!is_inside_work_tree() || is_inside_git_dir())
		return;
	if (*arg == '-')
		return; /* flag */
	if (!check_filename(prefix, arg))
		return;
	die("ambiguous argument '%s': both revision and filename\n"
	    "Use '--' to separate filenames from revisions", arg);
}

const char **get_pathspec(const char *prefix, const char **pathspec)
{
	const char *entry = *pathspec;
	const char **src, **dst;
	int prefixlen;

	if (!prefix && !entry)
		return NULL;

	if (!entry) {
		static const char *spec[2];
		spec[0] = prefix;
		spec[1] = NULL;
		return spec;
	}

	/* Otherwise we have to re-write the entries.. */
	src = pathspec;
	dst = pathspec;
	prefixlen = prefix ? strlen(prefix) : 0;
	while (*src) {
		const char *p = prefix_path(prefix, prefixlen, *src);
		*(dst++) = p;
		src++;
	}
	*dst = NULL;
	if (!*pathspec)
		return NULL;
	return pathspec;
}

/*
 * Test if it looks like we're at a git directory.
 * We want to see:
 *
 *  - either an objects/ directory _or_ the proper
 *    GIT_OBJECT_DIRECTORY environment variable
 *  - a refs/ directory
 *  - either a HEAD symlink or a HEAD file that is formatted as
 *    a proper "ref:", or a regular file HEAD that has a properly
 *    formatted sha1 object name.
 */
static int is_git_directory(const char *suspect)
{
	char path[PATH_MAX];
	size_t len = strlen(suspect);

	if (PATH_MAX <= len + strlen("/objects"))
		die("Too long path: %.*s", 60, suspect);
	strcpy(path, suspect);
	if (getenv(DB_ENVIRONMENT)) {
		if (access(getenv(DB_ENVIRONMENT), X_OK))
			return 0;
	}
	else {
		strcpy(path + len, "/objects");
		if (access(path, X_OK))
			return 0;
	}

	strcpy(path + len, "/refs");
	if (access(path, X_OK))
		return 0;

	strcpy(path + len, "/HEAD");
	if (validate_headref(path))
		return 0;

	return 1;
}

int is_inside_git_dir(void)
{
	if (inside_git_dir < 0)
		inside_git_dir = is_inside_dir(get_git_dir());
	return inside_git_dir;
}

int is_inside_work_tree(void)
{
	if (inside_work_tree < 0)
		inside_work_tree = is_inside_dir(get_git_work_tree());
	return inside_work_tree;
}

void setup_work_tree(void)
{
	const char *work_tree, *git_dir;
	static int initialized = 0;

	if (initialized)
		return;
	work_tree = get_git_work_tree();
	git_dir = get_git_dir();
	if (!is_absolute_path(git_dir))
		git_dir = real_path(get_git_dir());
	if (!work_tree || chdir(work_tree))
		die("This operation must be run in a work tree");

	/*
	 * Make sure subsequent git processes find correct worktree
	 * if $GIT_WORK_TREE is set relative
	 */
	if (getenv(GIT_WORK_TREE_ENVIRONMENT))
		setenv(GIT_WORK_TREE_ENVIRONMENT, ".", 1);

	set_git_dir(relative_path(git_dir, work_tree));
	initialized = 1;
}

static int check_repository_format_gently(const char *gitdir, int *nongit_ok)
{
	char repo_config[PATH_MAX+1];

	/*
	 * git_config() can't be used here because it calls git_pathdup()
	 * to get $GIT_CONFIG/config. That call will make setup_git_env()
	 * set git_dir to ".git".
	 *
	 * We are in gitdir setup, no git dir has been found useable yet.
	 * Use a gentler version of git_config() to check if this repo
	 * is a good one.
	 */
	snprintf(repo_config, PATH_MAX, "%s/config", gitdir);
	git_config_early(check_repository_format_version, NULL, repo_config);
	if (GIT_REPO_VERSION < repository_format_version) {
		if (!nongit_ok)
			die ("Expected git repo version <= %d, found %d",
			     GIT_REPO_VERSION, repository_format_version);
		warning("Expected git repo version <= %d, found %d",
			GIT_REPO_VERSION, repository_format_version);
		warning("Please upgrade Git");
		*nongit_ok = -1;
		return -1;
	}
	return 0;
}

/*
 * Try to read the location of the git directory from the .git file,
 * return path to git directory if found.
 */
const char *read_gitfile_gently(const char *path)
{
	char *buf;
	char *dir;
	const char *slash;
	struct stat st;
	int fd;
	size_t len;

	if (stat(path, &st))
		return NULL;
	if (!S_ISREG(st.st_mode))
		return NULL;
	fd = open(path, O_RDONLY);
	if (fd < 0)
		die_errno("Error opening '%s'", path);
	buf = xmalloc(st.st_size + 1);
	len = read_in_full(fd, buf, st.st_size);
	close(fd);
	if (len != st.st_size)
		die("Error reading %s", path);
	buf[len] = '\0';
	if (prefixcmp(buf, "gitdir: "))
		die("Invalid gitfile format: %s", path);
	while (buf[len - 1] == '\n' || buf[len - 1] == '\r')
		len--;
	if (len < 9)
		die("No path in gitfile: %s", path);
	buf[len] = '\0';
	dir = buf + 8;

	if (!is_absolute_path(dir) && (slash = strrchr(path, '/'))) {
		size_t pathlen = slash+1 - path;
		size_t dirlen = pathlen + len - 8;
		dir = xmalloc(dirlen + 1);
		strncpy(dir, path, pathlen);
		strncpy(dir + pathlen, buf + 8, len - 8);
		dir[dirlen] = '\0';
		free(buf);
		buf = dir;
	}

	if (!is_git_directory(dir))
		die("Not a git repository: %s", dir);
	path = real_path(dir);

	free(buf);
	return path;
}

static const char *setup_explicit_git_dir(const char *gitdirenv,
					  char *cwd, int len,
					  int *nongit_ok)
{
	const char *work_tree_env = getenv(GIT_WORK_TREE_ENVIRONMENT);
	const char *worktree;
	char *gitfile;
	int offset;

	if (PATH_MAX - 40 < strlen(gitdirenv))
		die("'$%s' too big", GIT_DIR_ENVIRONMENT);

	gitfile = (char*)read_gitfile_gently(gitdirenv);
	if (gitfile) {
		gitfile = xstrdup(gitfile);
		gitdirenv = gitfile;
	}

	if (!is_git_directory(gitdirenv)) {
		if (nongit_ok) {
			*nongit_ok = 1;
			free(gitfile);
			return NULL;
		}
		die("Not a git repository: '%s'", gitdirenv);
	}

	if (check_repository_format_gently(gitdirenv, nongit_ok)) {
		free(gitfile);
		return NULL;
	}

	/* #3, #7, #11, #15, #19, #23, #27, #31 (see t1510) */
	if (work_tree_env)
		set_git_work_tree(work_tree_env);
	else if (is_bare_repository_cfg > 0) {
		if (git_work_tree_cfg) /* #22.2, #30 */
			die("core.bare and core.worktree do not make sense");

		/* #18, #26 */
		set_git_dir(gitdirenv);
		free(gitfile);
		return NULL;
	}
	else if (git_work_tree_cfg) { /* #6, #14 */
		if (is_absolute_path(git_work_tree_cfg))
			set_git_work_tree(git_work_tree_cfg);
		else {
			char core_worktree[PATH_MAX];
			if (chdir(gitdirenv))
				die_errno("Could not chdir to '%s'", gitdirenv);
			if (chdir(git_work_tree_cfg))
				die_errno("Could not chdir to '%s'", git_work_tree_cfg);
			if (!getcwd(core_worktree, PATH_MAX))
				die_errno("Could not get directory '%s'", git_work_tree_cfg);
			if (chdir(cwd))
				die_errno("Could not come back to cwd");
			set_git_work_tree(core_worktree);
		}
	}
	else /* #2, #10 */
		set_git_work_tree(".");

	/* set_git_work_tree() must have been called by now */
	worktree = get_git_work_tree();

	/* both get_git_work_tree() and cwd are already normalized */
	if (!strcmp(cwd, worktree)) { /* cwd == worktree */
		set_git_dir(gitdirenv);
		free(gitfile);
		return NULL;
	}

<<<<<<< HEAD
	if (!prefixcmp(cwd, worktree) &&
	    cwd[strlen(worktree)] == '/') { /* cwd inside worktree */
		set_git_dir(real_path(gitdirenv));
=======
	offset = dir_inside_of(cwd, worktree);
	if (offset >= 0) {	/* cwd inside worktree? */
		set_git_dir(make_absolute_path(gitdirenv));
>>>>>>> b892913d
		if (chdir(worktree))
			die_errno("Could not chdir to '%s'", worktree);
		cwd[len++] = '/';
		cwd[len] = '\0';
		free(gitfile);
		return cwd + offset;
	}

	/* cwd outside worktree */
	set_git_dir(gitdirenv);
	free(gitfile);
	return NULL;
}

static const char *setup_discovered_git_dir(const char *gitdir,
					    char *cwd, int offset, int len,
					    int *nongit_ok)
{
	if (check_repository_format_gently(gitdir, nongit_ok))
		return NULL;

	/* --work-tree is set without --git-dir; use discovered one */
	if (getenv(GIT_WORK_TREE_ENVIRONMENT) || git_work_tree_cfg) {
		if (offset != len && !is_absolute_path(gitdir))
			gitdir = xstrdup(real_path(gitdir));
		if (chdir(cwd))
			die_errno("Could not come back to cwd");
		return setup_explicit_git_dir(gitdir, cwd, len, nongit_ok);
	}

	/* #16.2, #17.2, #20.2, #21.2, #24, #25, #28, #29 (see t1510) */
	if (is_bare_repository_cfg > 0) {
		set_git_dir(offset == len ? gitdir : real_path(gitdir));
		if (chdir(cwd))
			die_errno("Could not come back to cwd");
		return NULL;
	}

	/* #0, #1, #5, #8, #9, #12, #13 */
	set_git_work_tree(".");
	if (strcmp(gitdir, DEFAULT_GIT_DIR_ENVIRONMENT))
		set_git_dir(gitdir);
	inside_git_dir = 0;
	inside_work_tree = 1;
	if (offset == len)
		return NULL;

	/* Make "offset" point to past the '/', and add a '/' at the end */
	offset++;
	cwd[len++] = '/';
	cwd[len] = 0;
	return cwd + offset;
}

/* #16.1, #17.1, #20.1, #21.1, #22.1 (see t1510) */
static const char *setup_bare_git_dir(char *cwd, int offset, int len, int *nongit_ok)
{
	int root_len;

	if (check_repository_format_gently(".", nongit_ok))
		return NULL;

	/* --work-tree is set without --git-dir; use discovered one */
	if (getenv(GIT_WORK_TREE_ENVIRONMENT) || git_work_tree_cfg) {
		const char *gitdir;

		gitdir = offset == len ? "." : xmemdupz(cwd, offset);
		if (chdir(cwd))
			die_errno("Could not come back to cwd");
		return setup_explicit_git_dir(gitdir, cwd, len, nongit_ok);
	}

	inside_git_dir = 1;
	inside_work_tree = 0;
	if (offset != len) {
		if (chdir(cwd))
			die_errno("Cannot come back to cwd");
		root_len = offset_1st_component(cwd);
		cwd[offset > root_len ? offset : root_len] = '\0';
		set_git_dir(cwd);
	}
	else
		set_git_dir(".");
	return NULL;
}

static const char *setup_nongit(const char *cwd, int *nongit_ok)
{
	if (!nongit_ok)
		die("Not a git repository (or any of the parent directories): %s", DEFAULT_GIT_DIR_ENVIRONMENT);
	if (chdir(cwd))
		die_errno("Cannot come back to cwd");
	*nongit_ok = 1;
	return NULL;
}

static dev_t get_device_or_die(const char *path, const char *prefix)
{
	struct stat buf;
	if (stat(path, &buf))
		die_errno("failed to stat '%s%s%s'",
				prefix ? prefix : "",
				prefix ? "/" : "", path);
	return buf.st_dev;
}

/*
 * We cannot decide in this function whether we are in the work tree or
 * not, since the config can only be read _after_ this function was called.
 */
static const char *setup_git_directory_gently_1(int *nongit_ok)
{
	const char *env_ceiling_dirs = getenv(CEILING_DIRECTORIES_ENVIRONMENT);
	static char cwd[PATH_MAX+1];
	const char *gitdirenv, *ret;
	char *gitfile;
	int len, offset, ceil_offset;
	dev_t current_device = 0;
	int one_filesystem = 1;

	/*
	 * Let's assume that we are in a git repository.
	 * If it turns out later that we are somewhere else, the value will be
	 * updated accordingly.
	 */
	if (nongit_ok)
		*nongit_ok = 0;

	if (!getcwd(cwd, sizeof(cwd)-1))
		die_errno("Unable to read current working directory");
	offset = len = strlen(cwd);

	/*
	 * If GIT_DIR is set explicitly, we're not going
	 * to do any discovery, but we still do repository
	 * validation.
	 */
	gitdirenv = getenv(GIT_DIR_ENVIRONMENT);
	if (gitdirenv)
		return setup_explicit_git_dir(gitdirenv, cwd, len, nongit_ok);

	ceil_offset = longest_ancestor_length(cwd, env_ceiling_dirs);
	if (ceil_offset < 0 && has_dos_drive_prefix(cwd))
		ceil_offset = 1;

	/*
	 * Test in the following order (relative to the cwd):
	 * - .git (file containing "gitdir: <path>")
	 * - .git/
	 * - ./ (bare)
	 * - ../.git
	 * - ../.git/
	 * - ../ (bare)
	 * - ../../.git/
	 *   etc.
	 */
	one_filesystem = !git_env_bool("GIT_DISCOVERY_ACROSS_FILESYSTEM", 0);
	if (one_filesystem)
		current_device = get_device_or_die(".", NULL);
	for (;;) {
		gitfile = (char*)read_gitfile_gently(DEFAULT_GIT_DIR_ENVIRONMENT);
		if (gitfile)
			gitdirenv = gitfile = xstrdup(gitfile);
		else {
			if (is_git_directory(DEFAULT_GIT_DIR_ENVIRONMENT))
				gitdirenv = DEFAULT_GIT_DIR_ENVIRONMENT;
		}

		if (gitdirenv) {
			ret = setup_discovered_git_dir(gitdirenv,
						       cwd, offset, len,
						       nongit_ok);
			free(gitfile);
			return ret;
		}
		free(gitfile);

		if (is_git_directory("."))
			return setup_bare_git_dir(cwd, offset, len, nongit_ok);

		while (--offset > ceil_offset && cwd[offset] != '/');
		if (offset <= ceil_offset)
			return setup_nongit(cwd, nongit_ok);
		if (one_filesystem) {
			dev_t parent_device = get_device_or_die("..", cwd);
			if (parent_device != current_device) {
				if (nongit_ok) {
					if (chdir(cwd))
						die_errno("Cannot come back to cwd");
					*nongit_ok = 1;
					return NULL;
				}
				cwd[offset] = '\0';
				die("Not a git repository (or any parent up to mount parent %s)\n"
				"Stopping at filesystem boundary (GIT_DISCOVERY_ACROSS_FILESYSTEM not set).", cwd);
			}
		}
		if (chdir("..")) {
			cwd[offset] = '\0';
			die_errno("Cannot change to '%s/..'", cwd);
		}
	}
}

const char *setup_git_directory_gently(int *nongit_ok)
{
	const char *prefix;

	prefix = setup_git_directory_gently_1(nongit_ok);
	if (startup_info) {
		startup_info->have_repository = !nongit_ok || !*nongit_ok;
		startup_info->prefix = prefix;
	}
	return prefix;
}

int git_config_perm(const char *var, const char *value)
{
	int i;
	char *endptr;

	if (value == NULL)
		return PERM_GROUP;

	if (!strcmp(value, "umask"))
		return PERM_UMASK;
	if (!strcmp(value, "group"))
		return PERM_GROUP;
	if (!strcmp(value, "all") ||
	    !strcmp(value, "world") ||
	    !strcmp(value, "everybody"))
		return PERM_EVERYBODY;

	/* Parse octal numbers */
	i = strtol(value, &endptr, 8);

	/* If not an octal number, maybe true/false? */
	if (*endptr != 0)
		return git_config_bool(var, value) ? PERM_GROUP : PERM_UMASK;

	/*
	 * Treat values 0, 1 and 2 as compatibility cases, otherwise it is
	 * a chmod value to restrict to.
	 */
	switch (i) {
	case PERM_UMASK:               /* 0 */
		return PERM_UMASK;
	case OLD_PERM_GROUP:           /* 1 */
		return PERM_GROUP;
	case OLD_PERM_EVERYBODY:       /* 2 */
		return PERM_EVERYBODY;
	}

	/* A filemode value was given: 0xxx */

	if ((i & 0600) != 0600)
		die("Problem with core.sharedRepository filemode value "
		    "(0%.3o).\nThe owner of files must always have "
		    "read and write permissions.", i);

	/*
	 * Mask filemode value. Others can not get write permission.
	 * x flags for directories are handled separately.
	 */
	return -(i & 0666);
}

int check_repository_format_version(const char *var, const char *value, void *cb)
{
	if (strcmp(var, "core.repositoryformatversion") == 0)
		repository_format_version = git_config_int(var, value);
	else if (strcmp(var, "core.sharedrepository") == 0)
		shared_repository = git_config_perm(var, value);
	else if (strcmp(var, "core.bare") == 0) {
		is_bare_repository_cfg = git_config_bool(var, value);
		if (is_bare_repository_cfg == 1)
			inside_work_tree = -1;
	} else if (strcmp(var, "core.worktree") == 0) {
		if (!value)
			return config_error_nonbool(var);
		free(git_work_tree_cfg);
		git_work_tree_cfg = xstrdup(value);
		inside_work_tree = -1;
	}
	return 0;
}

int check_repository_format(void)
{
	return check_repository_format_gently(get_git_dir(), NULL);
}

/*
 * Returns the "prefix", a path to the current working directory
 * relative to the work tree root, or NULL, if the current working
 * directory is not a strict subdirectory of the work tree root. The
 * prefix always ends with a '/' character.
 */
const char *setup_git_directory(void)
{
	return setup_git_directory_gently(NULL);
}<|MERGE_RESOLUTION|>--- conflicted
+++ resolved
@@ -391,15 +391,9 @@
 		return NULL;
 	}
 
-<<<<<<< HEAD
-	if (!prefixcmp(cwd, worktree) &&
-	    cwd[strlen(worktree)] == '/') { /* cwd inside worktree */
-		set_git_dir(real_path(gitdirenv));
-=======
 	offset = dir_inside_of(cwd, worktree);
 	if (offset >= 0) {	/* cwd inside worktree? */
-		set_git_dir(make_absolute_path(gitdirenv));
->>>>>>> b892913d
+		set_git_dir(real_path(gitdirenv));
 		if (chdir(worktree))
 			die_errno("Could not chdir to '%s'", worktree);
 		cwd[len++] = '/';
