--- conflicted
+++ resolved
@@ -386,14 +386,10 @@
 	argv++;
 
 	if (addremove && take_worktree_changes)
-<<<<<<< HEAD
 		die(_("-A and -u are mutually incompatible"));
-=======
-		die("-A and -u are mutually incompatible");
 	/* default "git add pathspec..." to "git add -A pathspec..." */
 	if (!take_worktree_changes && argc)
 		addremove = 1;
->>>>>>> 6c18220d
 	if (!show_only && ignore_missing)
 		die(_("Option --ignore-missing can only be used together with --dry-run"));
 	if ((addremove || take_worktree_changes) && !argc) {
