--- conflicted
+++ resolved
@@ -1,11 +1,7 @@
 #!/bin/sh
 
 GVF=GIT-VERSION-FILE
-<<<<<<< HEAD
-DEF_VER=v1.7.0.8
-=======
-DEF_VER=v1.6.6.3
->>>>>>> abf411e2
+DEF_VER=v1.7.0.9
 
 LF='
 '
